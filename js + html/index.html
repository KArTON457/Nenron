--- conflicted
+++ resolved
@@ -57,21 +57,21 @@
                     'duck': '🦆 Duck'
                 };
                 
+
                 window.alert(`You selected: ${animalNames[animal]}! Great choice! 🎉`);
                 
-<<<<<<< HEAD
                 document.getElementById('mainImage').src = `img/${animal}.png`;
 
                 const imageContainer = document.querySelector('.image-container');
                 imageContainer.classList.add('image-changing');
                 
-=======
+
                 
                 const imageContainer = document.querySelector('.image-container');
                 imageContainer.classList.add('image-changing');
                 
                 
->>>>>>> 7f2f63f5
+
                 setTimeout(() => {
                     imageContainer.classList.remove('image-changing');
                 }, 500);
